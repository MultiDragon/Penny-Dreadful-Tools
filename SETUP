- Install python3.6+
  -- if you're running OSX, install python and openssl via brew.
- Install pip3
- pip3 install -r requirements.txt. If your default python is python2 try `python3 -m pip install -r requirements.txt` instead.
- Add a bot at https://discordapp.com/developers/applications/me
- Add a bot user for the bot
- Add the bot to your server with https://discordapp.com/oauth2/authorize?client_id=<your client id here>&scope=bot
- Click to reveal the token (not secret) on https://discordapp.com/developers/applications/me
- Copy config.json.example to config.json and alter the value for "token" to this value
- Optionally alter the various _dir and _database values in there if you want image files, scratch files and databases stored somewhere else. If you want to collect decks from tappedout.net with valid dates update to_username and to_password.
- Install MySQL.
- Using the values from your config.json issue the following commands in MySQL:
  -- CREATE USER '<mysql_user>'@'<mysql_host>' IDENTIFIED BY '<mysql_password>';
  -- GRANT ALL ON <decksite_database>.* TO '<mysql_user>'@'<mysql_host>';
  -- GRANT ALL ON <prices_database>.* TO '<mysql_user>'@'<mysql_host>';
  -- GRANT ALL ON <magic_database>.* TO '<mysql_user>'@'<mysql_host>';
- The sqlite extension we use for fuzzy matching is not part of any string distribution so you must download and build it.
  - curl https://sqlite.org/cgi/src/raw/ext/misc/spellfix.c?name=a4723b6aff748a417b5091b68a46443265c40f0d -o spellfix.c
  - curl https://sqlite.org/cgi/src/raw/src/sqlite3ext.h?name=8648034aa702469afb553231677306cc6492a1ae -o sqlite3ext.h
  - curl https://sqlite.org/cgi/src/raw/src/sqlite.h.in?name=2683a291ed8db5228024267be6421f0de507b80e -o sqlite3.h
  - gcc -fPIC -shared spellfix.c -o spellfix.dylib
    - Windows:   cl /LD spellfix.c
  - NOTE! You may need .dll or .so as the file extension instead of .dylib depending on your operating system.
  - If you don't want the spellfix library in the root of the app, copy the new spellfix.dylib file and change the location in config.json
  - You can delete the .c files once the compilation completes.
- To be able to load the spellfix1 extension we need load_extension which is not supported by the standard python sqlite3.
    - PLEASE NOTE: your system may have a python-apsw package which probably makes more sense than installing with pip. If you do need pip you can use the following command.
  - pip3 install --user https://github.com/rogerbinns/apsw/releases/download/3.14.1-r1/apsw-3.14.1-r1.zip \
--global-option=fetch --global-option=--version --global-option=3.14.1 --global-option=--all \
--global-option=build --global-option=--enable-all-extensions
    Note: You may need `sudo -H` here and you may or may not need the `--user` option.
- Optionally add SELECT LOAD_EXTENSION('<path to spellfix.dylib>'); to your ~/.sqliterc
- Optionally (for the `!google` bot command):
<<<<<<< HEAD
	- git clone https://github.com/jarun/googler/ && cd googler && sudo make install

Notes on installing Python 3.6 in Linux Mint

These are the steps I needed to make to install Python 3.6 in a Linux Mint 17.1, where python 2.7 was the default:

  sudo add-apt-repository ppa:jonathonf/python-3.6
  sudo apt update
  sudo apt install python3.6
  curl https://bootstrap.pypa.io/ez_setup.py -o - | sudo python3.6 && sudo python3.6 -m easy_install pip

Note: this overwrites your existing pip and pip3 executables with the one from 3.6.

  sudo apt install python3.6-dev

The python3.6-dev I'm not sure it's actually required. 

  sudo apt-get install libfreetype6-dev
  sudo apt-get install libatlas-dev
  sudo apt-get install libatlas-base-dev gfortran

  pip3 install -r requirements

Follow the above instructions for apsw. This installed the apsw in a .local in my home folder, and since I was doing everything with sudo, it had root permissions, which I had to fix:

  sudo chown -R user:user ~/.local/lib

The requests requirement might be an older version than the one needed (2.18.4), so if you need to upgrade:

  sudo pip3 install -U requests

I also had some problems with matplotlib and it's dynamic library link to numpy. It might have been cause I installed numpy or scipy by hand at some point, but if you get this kind of problem:

  RuntimeError: module compiled against API version 0xc but this version of numpy is 0xb

you can uninstall (or in my case just plain remove) matplotlib and reinstall it again with:

  sudo pip3 install matplotlib
=======
    - git clone https://github.com/jarun/googler/ && cd googler && sudo make install
>>>>>>> 23849822
<|MERGE_RESOLUTION|>--- conflicted
+++ resolved
@@ -31,8 +31,7 @@
     Note: You may need `sudo -H` here and you may or may not need the `--user` option.
 - Optionally add SELECT LOAD_EXTENSION('<path to spellfix.dylib>'); to your ~/.sqliterc
 - Optionally (for the `!google` bot command):
-<<<<<<< HEAD
-	- git clone https://github.com/jarun/googler/ && cd googler && sudo make install
+  - git clone https://github.com/jarun/googler/ && cd googler && sudo make install
 
 Notes on installing Python 3.6 in Linux Mint
 
@@ -70,6 +69,7 @@
 you can uninstall (or in my case just plain remove) matplotlib and reinstall it again with:
 
   sudo pip3 install matplotlib
-=======
-    - git clone https://github.com/jarun/googler/ && cd googler && sudo make install
->>>>>>> 23849822
+
+If you have problems with pylint (module lazy_object_proxy or wrapt not found), try installing those dependencies by hand:
+  sudo pip3 install lazy_object_proxy
+  sudo pip3 install wrapt