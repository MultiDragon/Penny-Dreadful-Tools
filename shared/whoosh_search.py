import re
import pygtrie
from whoosh.index import open_dir
from whoosh.query import And, FuzzyTerm, Or, Term

from shared.whoosh_constants import WhooshConstants

from magic import card, fetcher

# pylint: disable=unused-variable
class SearchResult():
    def __init__(self, exact, prefix_whole_word, other_prefixed, fuzzy):
        self.exact = exact
        self.prefix_whole_word = prefix_whole_word if prefix_whole_word else []
        self.other_prefixed = other_prefixed if other_prefixed else []
        self.fuzzy = fuzzy if fuzzy else []
        self.remove_duplicates()

    def has_match(self):
        return bool(has(self.exact) or has(self.prefix_whole_word) or has(self.other_prefixed) or has(self.fuzzy))

    def is_ambiguous(self):
        return bool(not has(self.exact) and (
            (len(self.prefix_whole_word) > 1) or
            ((len(self.prefix_whole_word) == 0) and (len(self.other_prefixed) > 1)) or
            (len(self.prefix_whole_word) == 0 and len(self.other_prefixed) == 0 and len(self.fuzzy) > 1)
            ))

    def get_best_match(self):
        if not self.has_match() or self.is_ambiguous():
            return None
        if self.exact:
            return self.exact
        if has(self.prefix_whole_word):
            return self.prefix_whole_word[0]
        if has(self.other_prefixed):
            return self.other_prefixed[0]
        return self.fuzzy[0]

    def get_ambiguous_matches(self):
        if not self.is_ambiguous():
            return None
        if has(self.prefix_whole_word):
            return self.prefix_whole_word
        if has(self.other_prefixed):
            return self.other_prefixed
        return self.fuzzy

    def get_all_matches(self):
        if not self.has_match():
            return []
        return [r for r in ([self.exact] + self.prefix_whole_word + self.other_prefixed + self.fuzzy) if r is not None]

    def remove_duplicates(self):
        for n in [self.exact] + self.prefix_whole_word + self.other_prefixed:
            try:
                self.fuzzy.remove(n)
            except ValueError:
                pass

    def __str__(self):
        return "(exact: {e}, whole word: {r}, other prefixes: {o}, fuzzy: {f})".format(e=self.exact, r=self.prefix_whole_word, o=self.other_prefixed, f=self.fuzzy)

class WhooshSearcher():
    DIST = 2
    def __init__(self):
        self.ix = open_dir(WhooshConstants.index_dir)
        self.initialize_trie()

    def initialize_trie(self):
        self.trie = pygtrie.CharTrie()
        with self.ix.reader() as reader:
            for doc in reader.iter_docs():
                self.trie[list(WhooshConstants.normalized_analyzer(doc[1]['name']))[0].text] = doc[1]['name']

    def search(self, w):
        if not self.ix.up_to_date():
            self.initialize_trie() # if the index is not up to date, someone has added cards, so we reinitialize the trie

        # If we searched for an alias, make it the exact hit
        for alias, name in fetcher.card_aliases():
            if w == card.canonicalize(alias):
                return SearchResult(name, None, None, None)

        normalized = list(WhooshConstants.normalized_analyzer(w))[0].text

        # If we get matches by prefix, we return that
        exact, prefix_whole_word, other_prefixed = self.find_matches_by_prefix(normalized)
        if exact or len(prefix_whole_word) > 0 or len(other_prefixed) > 0:
            return SearchResult(exact, prefix_whole_word, other_prefixed, None)

        # We try fuzzy and stemmed queries
        query_stemmed = And([Term('name_stemmed', q.text) for q in WhooshConstants.stem_analyzer(w)])
        query_tokenized = And([fuzzy_term(q.text, self.DIST, "name_tokenized") for q in WhooshConstants.tokenized_analyzer(w)])
        query = Or([query_tokenized, query_stemmed])

        with self.ix.searcher() as searcher:
<<<<<<< HEAD
            fuzzy = [r['name'] for r in searcher.search(query, limit=40)]
        return SearchResult(exact, prefix_whole_word, other_prefixed, fuzzy)

    def find_matches_by_prefix(self, query):
        exact = None
        prefix_as_whole_word = []
        other_prefixed = []
        if self.trie.has_key(query):
            exact = self.trie.get(query)
        if self.trie.has_subtrie(query):
            matches = self.trie.values(query)[(1 if exact else 0):]
            whole_word, subword = classify(matches, query)
            prefix_as_whole_word.extend(whole_word)
            other_prefixed.extend(subword)

        return (exact, prefix_as_whole_word, other_prefixed)

def has(elements):
    return bool(elements and len(elements) > 0)

def classify(matches, word):
    regex = r"{w}( |,)".format(w=word)
    acc = ([], [])
    for match in matches:
        if re.match(regex, match.lower()):
            acc[0].append(match)
        else:
            acc[1].append(match)
    return acc

def fuzzy_term(q, dist, field):
=======
            results = [Container({'name':r['name'], 'score':r.score}) for r in searcher.search(query, limit=40)]
            tag_first_if_relevant(results)
            return results

def tag_first_if_relevant(results):
    if len(results) == 0:
        return
    if len(results) == 1:
        results[0]['relevant'] = True
        return
    scores = [el['score'] for el in results]
    a, b = itertools.tee(scores)
    next(b, None)
    diffs = [(i1 - i2) for i1, i2 in zip(a, b)]
    average = sum(diffs) / (len(diffs) or 1)
    if diffs[0] / average >= 2:
        results[0]['relevant'] = True

def fuzzy_term(q, dist, field_suffix):
>>>>>>> b7204761
    if len(q) <= 3:
        return Term(field, q)
    return FuzzyTerm(field, q, maxdist=dist, prefixlength=1)<|MERGE_RESOLUTION|>--- conflicted
+++ resolved
@@ -2,10 +2,9 @@
 import pygtrie
 from whoosh.index import open_dir
 from whoosh.query import And, FuzzyTerm, Or, Term
-
 from shared.whoosh_constants import WhooshConstants
-
 from magic import card, fetcher
+from shared.container import Container
 
 # pylint: disable=unused-variable
 class SearchResult():
@@ -95,7 +94,6 @@
         query = Or([query_tokenized, query_stemmed])
 
         with self.ix.searcher() as searcher:
-<<<<<<< HEAD
             fuzzy = [r['name'] for r in searcher.search(query, limit=40)]
         return SearchResult(exact, prefix_whole_word, other_prefixed, fuzzy)
 
@@ -127,27 +125,6 @@
     return acc
 
 def fuzzy_term(q, dist, field):
-=======
-            results = [Container({'name':r['name'], 'score':r.score}) for r in searcher.search(query, limit=40)]
-            tag_first_if_relevant(results)
-            return results
-
-def tag_first_if_relevant(results):
-    if len(results) == 0:
-        return
-    if len(results) == 1:
-        results[0]['relevant'] = True
-        return
-    scores = [el['score'] for el in results]
-    a, b = itertools.tee(scores)
-    next(b, None)
-    diffs = [(i1 - i2) for i1, i2 in zip(a, b)]
-    average = sum(diffs) / (len(diffs) or 1)
-    if diffs[0] / average >= 2:
-        results[0]['relevant'] = True
-
-def fuzzy_term(q, dist, field_suffix):
->>>>>>> b7204761
     if len(q) <= 3:
         return Term(field, q)
     return FuzzyTerm(field, q, maxdist=dist, prefixlength=1)