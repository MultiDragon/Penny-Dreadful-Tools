--- conflicted
+++ resolved
@@ -179,10 +179,7 @@
             additional_text = '<http://scryfall.com/search/?q=' + fetcher.internal.escape(args) + '>'
         await bot.post_cards(cards, channel, author, additional_text)
 
-<<<<<<< HEAD
-
-
-    @cmd_header("Commands")
+    @cmd_header('Commands')
     async def scryfall(self, bot, channel, args, author): #mything
         """`!scryfall {query}` search scryfall for the query."""
         too_many, cards = fetcher.search_scryfall(args)
@@ -191,10 +188,7 @@
             additional_text += '<http://scryfall.com/search/?q=' + fetcher.internal.escape(args) + '>'
         await bot.post_cards(cards, channel, author, additional_text)
 
-    @cmd_header("Commands")
-=======
-    @cmd_header('Commands')
->>>>>>> 3067620f
+    @cmd_header('Commands')
     async def status(self, bot, channel):
         """`!status` Gives the status of MTGO, UP or DOWN."""
         status = fetcher.mtgo_status()
