bob	Dark Confidant
jens	Solemn Simulacrum
sad robot	Solemn Simulacrum
mom	Mother of Runes
tim	Prodigal Sorcerer
gary	Gray Merchant of Asphodel
finkel	Shadowmage Infiltrator
kai	Voidmage Prodigy
tiago	Snapcaster Mage
pikula	Meddling Mage
durdle turtle	Meandering Towershell
volvary	Aura Barbs
bolt	Lightning Bolt
ftk	Flametongue Kavu
fow	Force of Will
looter scooter	Smuggler's Copter
nerd ape	Inventor's Apprentice
vampire whitehawk	Aerial Responder
swagtusk	Thragtusk
darwin	Avalanche Riders
skittles	Skithiryx, the Blight Dragon
goyf	Tarmogoyf
hot potato	Measure of Wickedness
superman	Morphling
prime time	Primeval Titan
batman	Vampire Nighthawk
hexalite	Thriving Turtle
unshufflable	Battle of Wits
Strongest Magic Card Ever Printed	Storm Crow
OMRSTPLRLCNSWMTCTHTALCNEE	Our Market Research Shows That Players Like Really Long Card Names So We Made this Card to Have the Absolute Longest Card Name Ever Elemental
lab man	Laboratory Maniac
fof	Fact or Fiction
tom	Angel of Invention
bop	Birds of Paradise
pop	Price of Progress
hippie	Hypnotic Specter
hippy	Hypnotic Specter
coco	Collected Company
led	Lion's Eye Diamond
jas	Jeskai Ascendancy
ecd	Elspeth Conquers Death
ssg	Simian Spirit Guide
nicehide golem	Icehide Golem
<<<<<<< HEAD
fon	Force of Negation
stp Swords to Plowshares
=======
teeth	Psychatog
steve	Sakura-Tribe Elder
gftt	Go for the Throat
captain tickles	Giant Solifuge
o-ring	Oblivion Ring
i can't even	Void Winnower
>>>>>>> 97587e97
<|MERGE_RESOLUTION|>--- conflicted
+++ resolved
@@ -41,14 +41,11 @@
 ecd	Elspeth Conquers Death
 ssg	Simian Spirit Guide
 nicehide golem	Icehide Golem
-<<<<<<< HEAD
 fon	Force of Negation
-stp Swords to Plowshares
-=======
+stp	Swords to Plowshares
 teeth	Psychatog
 steve	Sakura-Tribe Elder
 gftt	Go for the Throat
 captain tickles	Giant Solifuge
 o-ring	Oblivion Ring
-i can't even	Void Winnower
->>>>>>> 97587e97
+i can't even	Void Winnower