--- conflicted
+++ resolved
@@ -60,7 +60,7 @@
     return bugs
 
 def card_aliases() -> List[List[str]]:
-    with open(configuration.get_str('card_alias_file'), newline='', encoding='utf-8') as f:
+    with open(configuration.card_alias_file.get(), newline='', encoding='utf-8') as f:
         return list(csv.reader(f, dialect='excel-tab'))
 
 def card_price(cardname: str) -> PriceDataType:
@@ -125,15 +125,8 @@
 
     url = 'https://pennydreadfulmtg.github.io/' + url
     legal_txt = await fetch_tools.fetch_async(url)
-<<<<<<< HEAD
-=======
     if legal_txt.startswith('<!DOCTYPE html>'):
         return []
-    if season is not None and configuration.get_bool('save_historic_legal_lists'):
-        with open(os.path.join(cached_path, f'{season}_legal_cards.txt'), 'w', encoding=encoding) as h:
-            h.write(legal_txt)
-
->>>>>>> 8c727852
     return legal_txt.strip().split('\n')
 
 async def mtgo_status() -> str:
