import asyncio
import datetime
import fileinput
import os
import pathlib
import shutil
import subprocess
from collections import Counter
from typing import Dict, List, Set

import ftfy

from magic import card_price, rotation
from price_grabber.parser import PriceListType, parse_cardhoarder_prices, parse_mtgotraders_prices
from shared import configuration, dtutil, fetch_tools, redis, repo, text

TIME_UNTIL_ROTATION = rotation.next_rotation() - dtutil.now()

def run() -> None:
    files = rotation.files()
    n = len(files)
    time_until = TIME_UNTIL_ROTATION - datetime.timedelta(weeks=1)
    if n >= rotation.TOTAL_RUNS:
        print('It is the moment of discovery, the triumph of the mind, and the end of this rotation.')
        return

    if n == 0 and TIME_UNTIL_ROTATION > datetime.timedelta(7):
        print('The monks of the North Tree rarely saw their kodama until the rotation, when it woke like a slumbering, angry bear.')
        print('ETA: {t}'.format(t=dtutil.display_time(int(time_until.total_seconds()))))
        return

    if n == 0:
        rotation.clear_redis(clear_files=True)
    #else:
    #    rotation.clear_redis()

    all_prices = {}
    for url in configuration.get_list('cardhoarder_urls'):
        s = fetch_tools.fetch(url)
        s = ftfy.fix_encoding(s)
        all_prices[url] = parse_cardhoarder_prices(s)
    url = configuration.get_str('mtgotraders_url')
    if url:
        s = fetch_tools.fetch(url)
        all_prices['mtgotraders'] = parse_mtgotraders_prices(s)

    run_number = process(all_prices)
    if run_number == rotation.TOTAL_RUNS:
        make_final_list()

    try:
        url = f'{fetcher.decksite_url()}/api/rotation/clear_cache'
        fetch_tools.fetch(url)
    except Exception as c: # pylint: disable=broad-except
        print(c)

def process(all_prices: Dict[str, PriceListType]) -> int:
    seen_sets: Set[str] = set()
    used_sets: Set[str] = set()

    hits: Set[str] = set()
    for code in all_prices:
        prices = all_prices[code]
        for name, p, mtgo_set in prices:
            cents = int(float(p) * 100)
            seen_sets.add(mtgo_set)
            if cents <= card_price.MAX_PRICE_CENTS:
                hits.add(name)
                used_sets.add(mtgo_set)
    ignored = seen_sets - used_sets
    return process_sets(seen_sets, used_sets, hits, ignored)


def process_sets(seen_sets: Set[str], used_sets: Set[str], hits: Set[str], ignored: Set[str]) -> int:
    files = rotation.files()
    n = len(files) + 1
    path = os.path.join(configuration.get_str('legality_dir'), 'Run_{n}.txt').format(n=str(n).zfill(3))
    path = os.path.expanduser(path)
    h = open(path, mode='w', encoding='utf-8')
    for card in hits:
        line = card + '\n'
        h.write(line)
    h.close()
    print('Run {n} completed, with {ccards} cards from {csets}/{tsets} sets'.format(n=n, ccards=len(hits), csets=len(used_sets), tsets=len(seen_sets)))
    print('Used:    {sets}'.format(sets=repr(used_sets)))
    print('Missed:  {sets}'.format(sets=repr(ignored)))
    return n

def make_final_list() -> None:
    planes = fetch_tools.fetch_json('https://api.scryfall.com/cards/search?q=t:plane%20or%20t:phenomenon')['data']
    plane_names = [p['name'] for p in planes]
    files = rotation.files()
    lines: List[str] = []
    for line in fileinput.input(files):
        line = text.sanitize(line)
        if line.strip() in plane_names:
            continue
        lines.append(line)
    scores = Counter(lines).most_common()

    passed: List[str] = []
    for name, count in scores:
        if count >= rotation.TOTAL_RUNS / 2:
            passed.append(name)
    final = list(passed)
<<<<<<< HEAD
=======
    if is_supplemental():
        temp = set(passed)
        legal_cards = asyncio.get_event_loop().run_until_complete(fetcher.legal_cards_async())
        final = list(temp.union([c + '\n' for c in legal_cards]))
>>>>>>> 82351ac5
    final.sort()
    h = open(os.path.join(configuration.get_str('legality_dir'), 'legal_cards.txt'), mode='w', encoding='utf-8')
    h.write(''.join(final))
    h.close()
    print('Generated legal_cards.txt.  {0}/{1} cards.'.format(len(passed), len(scores)))
    setcode = rotation.next_rotation_ex().mtgo_code
    h = open(os.path.join(configuration.get_str('legality_dir'), f'{setcode}_legal_cards.txt'), mode='w', encoding='utf-8')
    h.write(''.join(final))
    h.close()

    do_push()

def do_push() -> None:
    gh_repo = os.path.join(configuration.get_str('legality_dir'), 'gh_pages')
    if not os.path.exists(gh_repo):
        subprocess.run(['git', 'clone', 'https://github.com/PennyDreadfulMTG/pennydreadfulmtg.github.io.git', gh_repo], check=True)
    setcode = rotation.next_rotation_ex().mtgo_code
    files = ['legal_cards.txt', f'{setcode}_legal_cards.txt']
    for fn in files:
        source = os.path.join(configuration.get_str('legality_dir'), fn)
        dest = os.path.join(gh_repo, fn)
        shutil.copy(source, dest)

    os.chdir(gh_repo)
    subprocess.run(['git', 'add'] + files, check=True)
    subprocess.run(['git', 'commit', '-m', f'{setcode} rotation'], check=True)
    subprocess.run(['git', 'push'], check=True)
    checklist = f"""{setcode} rotation checklist

https://pennydreadfulmagic.com/admin/rotation/

- [ ] upload legal_cards.txt to S3
- [ ] upload {setcode}_legal_cards.txt to S3
- [ ] ping scryfall
- [ ] email mtggoldfish
- [ ] ping tappedout
"""
    if redis.get_str('discordbot:commit_id'):
        redis.store('discordbot:do_reboot', True)
    else:
        checklist += '- [ ] restart discordbot'
    ds = os.path.expanduser('~/decksite/')
    if os.path.exists(ds):
        os.chdir(ds)
        subprocess.run(['python3', 'maintenance', 'post_rotation'], check=True)
    else:
        checklist += '- [ ] run post_rotation\n'
    try:
        fetch_tools.post('https://gatherling.com/util/updateDefaultFormats.php')
    except fetch_tools.FetchException:
        checklist += '- [ ] Update Gatherling legal cards list'

    for path in ['/etc/uwsgi/vassals/decksite.ini', '/home/discord/vassals/decksite.ini']:
        srv = pathlib.Path(path)
        if srv.exists():
            srv.touch()
            break
    else:
        checklist += '- [ ] touch /etc/uwsgi/vassals/decksite.ini\n'
    repo.create_issue(checklist, 'rotation script', 'rotation')<|MERGE_RESOLUTION|>--- conflicted
+++ resolved
@@ -103,13 +103,6 @@
         if count >= rotation.TOTAL_RUNS / 2:
             passed.append(name)
     final = list(passed)
-<<<<<<< HEAD
-=======
-    if is_supplemental():
-        temp = set(passed)
-        legal_cards = asyncio.get_event_loop().run_until_complete(fetcher.legal_cards_async())
-        final = list(temp.union([c + '\n' for c in legal_cards]))
->>>>>>> 82351ac5
     final.sort()
     h = open(os.path.join(configuration.get_str('legality_dir'), 'legal_cards.txt'), mode='w', encoding='utf-8')
     h.write(''.join(final))
