--- conflicted
+++ resolved
@@ -11,13 +11,8 @@
 
     steps:
     - uses: actions/checkout@v2.4.0
-<<<<<<< HEAD
     - name: Set up Python 3.9
-      uses: actions/setup-python@v2.3.0
-=======
-    - name: Set up Python 3.8
       uses: actions/setup-python@v2.3.1
->>>>>>> cf771a1b
       with:
         python-version: 3.9
         cache: 'pipenv'
