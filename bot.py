--- conflicted
+++ resolved
@@ -1,9 +1,5 @@
 from mtgsdk import Card
-<<<<<<< HEAD
-import json, discord, os, string, re, random, hashlib
-=======
-import json, discord, os, string, re, random, unicodedata
->>>>>>> 026affd4
+import json, discord, os, string, re, random, hashlib, unicodedata
 import urllib.request
 
 # Globals
@@ -46,15 +42,11 @@
   return os.path.isfile(filename) and os.path.getsize(filename) > 0
 
 def download_image(cardname, uid):
-<<<<<<< HEAD
-  basename = reduce(cardname)
+  basename = normalize_filename(cardname)
   # Hash the filename if it's otherwise going to be too large to use.
   if len(basename) > 255:
     basename = hashlib.md5(basename.encode('utf-8')).hexdigest()
   filename = basename + '.jpg'
-=======
-  filename = normalize_filename(cardname) + '.jpg'
->>>>>>> 026affd4
   if acceptable_file(filename):
     return filename
   print("Trying to get first choice image for " + filename)
