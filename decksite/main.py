from flask import Flask, g, request

from decksite.data import deck
from decksite.views import AddForm, Deck, Home

APP = Flask(__name__)

@APP.teardown_appcontext
def close_db(error):
    #pylint: disable=unused-argument
    """Closes the database again at the end of the request."""
    if hasattr(g, 'sqlite_db'):
        g.sqlite_db.close()

@APP.route('/')
def home():
    # Uncomment this to get data for testing. It's slow, though, so probably turn it off against after that.
<<<<<<< HEAD
    if not tappedout.is_authorised():
        tappedout.login()
    tappedout.fetch_decks('penny-dreadful')
=======
    # from decksite import tappedout
    # from magic import configuration
    # if not tappedout.is_authorised():
    #     tappedout.login(configuration.get('to_username'), configuration.get('to_password'))
    # tappedout.fetch_decks('penny-dreadful')
>>>>>>> bdc37ec4
    view = Home(deck.latest_decks())
    return view.page()

@APP.route("/decks/<deck_id>")
def decks(deck_id):
    view = Deck(deck.load_deck(deck_id))
    return view.page()

@APP.route('/add')
def add_form():
    view = AddForm()
    return view.page()

@APP.route('/add', methods=['POST'])
def add_deck():
    decks.add_deck(request.form)
    return add_form()

def init():
    APP.run(debug=True)<|MERGE_RESOLUTION|>--- conflicted
+++ resolved
@@ -15,17 +15,11 @@
 @APP.route('/')
 def home():
     # Uncomment this to get data for testing. It's slow, though, so probably turn it off against after that.
-<<<<<<< HEAD
-    if not tappedout.is_authorised():
-        tappedout.login()
-    tappedout.fetch_decks('penny-dreadful')
-=======
     # from decksite import tappedout
     # from magic import configuration
     # if not tappedout.is_authorised():
-    #     tappedout.login(configuration.get('to_username'), configuration.get('to_password'))
+    #    tappedout.login()
     # tappedout.fetch_decks('penny-dreadful')
->>>>>>> bdc37ec4
     view = Home(deck.latest_decks())
     return view.page()
 
