import html
from collections import Counter
from typing import Any, List, Optional, Union, cast

import inflect
from anytree.iterators import PreOrderIter
from babel import Locale
from flask import request, url_for
from flask_babel import gettext, ngettext
from mypy_extensions import TypedDict
from werkzeug.routing import BuildError

from decksite import APP, get_season_id, prepare
from decksite.data import archetype, competition
from magic import legality, oracle, rotation, tournaments
from magic.models import Card, Deck
from shared import dtutil
from shared.container import Container
from shared_web.base_view import BaseView

SeasonInfoDescription = TypedDict('SeasonInfoDescription', {
    'name': str,
    'code': str,
    'code_lower': str,
    'num': Optional[int],
    'url': str,
    'decks_url': str,
    'league_decks_url': str,
    'competitions_url': str,
    'archetypes_url': str,
    'people_url': str,
    'cards_url': str,
    'rotation_changes_url': str,
})

NUM_MOST_COMMON_CARDS_TO_LIST = 10

# pylint: disable=no-self-use, too-many-instance-attributes, too-many-public-methods
class View(BaseView):
    def __init__(self) -> None:
        self.decks: List[Deck] = []
        self.active_runs_text: str = ''
        self.hide_active_runs = True
        self.show_seasons: bool = False
        self.legal_formats: Optional[List[str]] = None
        self.cardhoarder_logo_url = url_for('static', filename='images/cardhoarder.png')
        self.mtgotraders_logo_url = url_for('static', filename='images/mtgotraders.png')
        self.is_person_page: Optional[bool] = None
<<<<<<< HEAD
        self.tournament_only: bool = False
        self._card_image_template: Optional[str] = None
        self._card_url_template: Optional[str] = None

=======
        self.next_tournament_name = None
        self.next_tournament_time = None
        self.tournaments: List[Container] = []
        self.content_class = 'content-' + self.__class__.__name__.lower()
        self.page_size = request.cookies.get('page_size', 20)
        self.tournament_only = False
>>>>>>> 30f5bd44

    def season_id(self) -> int:
        return get_season_id()

    def season_name(self) -> str:
        return rotation.season_name(get_season_id())

    def season_code_lower(self) -> str:
        return rotation.season_code(get_season_id()).lower()

    def all_seasons(self) -> List[SeasonInfoDescription]:
        seasons: List[SeasonInfoDescription] = [{
            'name': 'All Time',
            'code': 'all',
            'code_lower': 'all',
            'num': None,
            'url': seasonized_url('all'),
            'decks_url': url_for('seasons.decks', season_id='all'),
            'league_decks_url': url_for('seasons.decks', season_id='all', deck_type='league'),
            'competitions_url': url_for('seasons.competitions', season_id='all'),
            'archetypes_url': url_for('seasons.archetypes', season_id='all'),
            'people_url': url_for('seasons.people', season_id='all'),
            'cards_url': url_for('seasons.cards', season_id='all'),
            'rotation_changes_url': url_for('seasons.rotation_changes', season_id='all')
        }]
        num = 1
        next_rotation_set_code = rotation.next_rotation_ex()['code']
        for code in rotation.SEASONS:
            if code == next_rotation_set_code:
                break
            seasons.append({
                'name': rotation.season_name(num),
                'code': code,
                'code_lower': code.lower(),
                'num': num,
                'url': seasonized_url(num),
                'decks_url': url_for('seasons.decks', season_id=num),
                'league_decks_url': url_for('seasons.decks', season_id=num, deck_type='league'),
                'competitions_url': url_for('seasons.competitions', season_id=num),
                'archetypes_url': url_for('seasons.archetypes', season_id=num),
                'people_url': url_for('seasons.people', season_id=num),
                'cards_url': url_for('seasons.cards', season_id=num),
                'rotation_changes_url': url_for('seasons.rotation_changes', season_id=num)
            })
            num += 1
        seasons.reverse()
        return seasons

    def favicon_url(self) -> str:
        return url_for('favicon', rest='.ico')

    def favicon_152_url(self) -> str:
        return url_for('favicon', rest='-152.png')

    def title(self) -> str:
        if not self.page_title():
            return 'pennydreadfulmagic.com'
        if get_season_id() == rotation.current_season_num():
            season = ''
        elif get_season_id() == 'all':
            season = ' - All Time'
        else:
            season = ' - Season {n}'.format(n=get_season_id())
        return '{page_title}{season} – pennydreadfulmagic.com'.format(page_title=self.page_title(), season=season)

    def page_title(self) -> Optional[str]:
        pass

    def num_tournaments(self) -> str:
        return inflect.engine().number_to_words(len(tournaments.all_series_info()))

    def rotation_text(self) -> str:
        return rotation.message()

    def learn_more_url(self) -> str:
        return url_for('about', hide_intro=True)

    def decks_url(self) -> str:
        return url_for('decks')

    def current_league_url(self) -> str:
        return url_for('current_league')

    def league_info_url(self) -> str:
        return url_for('league')

    def league_signup_url(self) -> str:
        return url_for('signup')

    def tournaments_info_url(self) -> str:
        return url_for('tournaments')

    def show_legal_seasons(self) -> bool:
        return get_season_id() == 'all'

    def prepare(self) -> None:
        self.prepare_decks()
        self.prepare_cards()
        self.prepare_competitions()
        self.prepare_people()
        self.prepare_archetypes()
        self.prepare_leaderboards()
        self.prepare_legal_formats()
        self.prepare_matches()

    def prepare_decks(self) -> None:
        self.prepare_active_runs(self)
        prepare.prepare_decks(getattr(self, 'decks', []))

    def prepare_cards(self) -> None:
        for c in getattr(self, 'cards', []):
            self.prepare_card(c)

<<<<<<< HEAD
=======
    def prepare_card(self, c: Card) -> None:
        if self.tournament_only:
            c.url = url_for('.card_tournament', name=c.name)
        else:
            c.url = url_for('.card', name=c.name)
>>>>>>> 30f5bd44

    def url_for_image(self, name: str) -> str:
        if self._card_image_template is None:
            self._card_image_template = url_for('image', c='{cardname}')
        return self._card_image_template.format(name=name)

    def url_for_card(self, c: Card) -> str:
        if self._card_url_template is None:
            if self.tournament_only:
                self._card_url_template = url_for('.card_tournament', name='{cardname}')
            else:
                self._card_url_template = url_for('.card', name='{cardname}')
        return self._card_url_template.format(cardname=c.name)

    def prepare_card_urls(self, c: Card) -> None:
        c.url = self.url_for_card(c)
        c.img_url = self.url_for_image(c.name)

    def prepare_card(self, c: Card) -> None:
        self.prepare_card_urls(c)
        c.card_img_class = 'two-faces' if c.layout in ['transform', 'meld'] else ''
        c.pd_legal = c.legalities.get('Penny Dreadful', False) and c.legalities['Penny Dreadful'] != 'Banned'
        c.legal_formats = {k for k, v in c.legalities.items() if v != 'Banned'}
        c.has_legal_format = len(c.legal_formats) > 0
        if c.get('num_decks') is not None:
            c.show_record = c.get('wins') or c.get('losses') or c.get('draws')

        c.has_decks = len(c.get('decks', [])) > 0
        if not c.has_decks:
            c.has_most_common_cards = False
            return

        counter = Counter() # type: ignore
        for d in c.get('decks', []):
            for c2 in d.maindeck:
                if not c2.card.type_line.startswith('Basic Land') and not c2['name'] == c.name:
                    counter[c2['name']] += c2['n']
        most_common_cards = counter.most_common(NUM_MOST_COMMON_CARDS_TO_LIST)
        c.most_common_cards = []
        cs = oracle.cards_by_name()
        for v in most_common_cards:
            self.prepare_card(cs[v[0]])
            c.most_common_cards.append(cs[v[0]])
        c.has_most_common_cards = len(c.most_common_cards) > 0

    def prepare_competitions(self) -> None:
        for c in getattr(self, 'competitions', []):
            c.competition_url = '/competitions/{id}/'.format(id=c.id)
            c.display_date = dtutil.display_date(c.start_date)
            c.ends = '' if c.end_date < dtutil.now() else dtutil.display_date(c.end_date)
            c.date_sort = dtutil.dt2ts(c.start_date)
            c.league = c.type == 'League'
            title_safe = ''
            try:
                for k, v in c.base_archetypes_data().items():
                    if v > 0:
                        title_safe += '{v} {k}<br>'.format(v=v, k=html.escape(k))
            except KeyError:
                archetype.rebuild_archetypes()

    def prepare_people(self) -> None:
        for p in getattr(self, 'people', []):
            p.url = '/people/{id}/'.format(id=p.id)
            p.show_record = p.get('wins', None) or p.get('losses', None) or p.get('draws', None)

    def prepare_archetypes(self) -> None:
        for a in getattr(self, 'archetypes', []):
            self.prepare_archetype(a, getattr(self, 'archetypes', []))

    def prepare_archetype(self, a: archetype.Archetype, archetypes: List[archetype.Archetype]) -> None:

        a.current = a.id == getattr(self, 'archetype', {}).get('id', None)

        a.show_record = a.get('num_decks') is not None and (a.get('wins') or a.get('draws') or a.get('losses'))
        a.show_record_tournament = a.get('num_decks_tournament') is not None and (a.get('wins_tournament') or a.get('draws_tournament') or a.get('losses_tournament'))

        counter = Counter() # type: ignore
        a.cards = []
        a.most_common_cards = []

        counter_tournament = Counter() # type: ignore
        a.cards_tournament = []
        a.most_common_cards_tournament = []

        # Make a pass, collecting card counts for all decks and for tournament decks
        for d in a.get('decks', []):
            a.cards += d.maindeck + d.sideboard
            for c in d.maindeck:
                if not c.card.type_line.startswith('Basic Land'):
                    counter[c['name']] += c['n']
                    if d.competition_type_name == 'Gatherling':
                        counter_tournament[c['name']] += c['n']

        most_common_cards = counter.most_common(NUM_MOST_COMMON_CARDS_TO_LIST)
        most_common_cards_tournament = counter_tournament.most_common(NUM_MOST_COMMON_CARDS_TO_LIST)

        cs = oracle.cards_by_name()

        for v in most_common_cards:
            self.prepare_card(cs[v[0]])
            a.most_common_cards.append(cs[v[0]])
        a.has_most_common_cards = len(a.most_common_cards) > 0

        for v in most_common_cards_tournament:
            self.prepare_card(cs[v[0]])
            a.most_common_cards_tournament.append(cs[v[0]])
        a.has_most_common_cards_tournament = len(a.most_common_cards_tournament) > 0

        # Set up archetype tree, pruning siblings that we don't want to show.
        a.archetype_tree = [r for r in PreOrderIter(a) if r.id in [a.id for a in archetypes]]
        for r in a.archetype_tree:
            r['url'] = url_for('.archetype', archetype_id=r['id'])
            r['url_tournament'] = url_for('.archetype_tournament', archetype_id=r['id'])
            # It perplexes me that this is necessary. It's something to do with the way NodeMixin magic works. Mustache doesn't like it.
            r['depth'] = r.depth

    def prepare_leaderboards(self) -> None:
        for l in getattr(self, 'leaderboards', []):
            self.prepare_leaderboard(l)

    def prepare_leaderboard(self, leaderboard: List[Container]) -> None:
        # each Container in leaderboard is expected to have attributes:
        #   - person_id: the id of the person
        #   - person: the name to display for that person (see data/query.py:person_query)
        #   - score: a value such that two rows are tied if and only if they have the same score
        # leaderboard is expected to be sorted such that leaderboard[0] is winning
        # Depending on the view, the containers may have other attributes as well

        finish = 0
        score = None
        for i, p in enumerate(leaderboard, start=1):
            if finish == 0 or p.score != score:
                score = p.score
                finish = i
            p.finish = finish
            if p.finish <= 8:
                p.position = chr(9311 + p.finish) # ①, ②, ③, …
            p.url = url_for('.person', person_id=p.person_id)

    def prepare_legal_formats(self) -> None:
        if getattr(self, 'legal_formats', None) is not None:
            self.legal_formats = list(map(add_season_num, list(sorted(self.legal_formats, key=legality.order_score)))) # type: ignore

    def prepare_matches(self) -> None:
        for m in getattr(self, 'matches', []):
            if m.get('date'):
                m.display_date = dtutil.display_date(m.date)
                m.date_sort = dtutil.dt2ts(m.date)
            if m.get('deck_id'):
                m.deck_url = url_for('deck', deck_id=m.deck_id)
            if m.get('opponent'):
                m.opponent_url = url_for('person', person_id=m.opponent)
            if m.get('opponent_deck_id'):
                m.opponent_deck_url = url_for('deck', deck_id=m.opponent_deck_id)

    def prepare_active_runs(self, o: Any) -> None:
        decks = getattr(o, 'decks', [])
        active, other = [], []
        for d in decks:
            if d.is_in_current_run():
                active.append(d)
            else:
                other.append(d)
        if len(active) > 0 and o.hide_active_runs:
            o.active_runs_text = ngettext('%(num)d active league run', '%(num)d active league runs', len(active)) if len(active) > 0 else ''
            o.decks = other

    def babel_languages(self) -> List[Locale]:
        return APP.babel.list_translations()

    def TT_HELP_TRANSLATE(self) -> str:
        return gettext('Help us translate the site into your language')

    def setup_tournaments(self) -> None:
        info = tournaments.next_tournament_info()
        self.next_tournament_name = info['next_tournament_name']
        self.next_tournament_time = info['next_tournament_time']
        self.tournaments = sorted(tournaments.all_series_info(), key=lambda t: t.time)
        leagues = competition.load_competitions("c.competition_series_id IN (SELECT id FROM competition_series WHERE name = 'League') AND c.end_date > UNIX_TIMESTAMP(NOW())")
        end_date, prev_month, shown_end = None, None, False
        for t in self.tournaments:
            month = t.time.strftime('%b')
            if month != prev_month:
                t.month = month
                prev_month = month
            t.date = t.time.day
            if len(leagues) > 0 and t.time >= leagues[-1].start_date and t.time < leagues[-1].end_date:
                t.league = leagues.pop(-1)
                t.league.display = True
                end_date = t.league.end_date
            elif not shown_end and end_date and t.time >= end_date:
                t.league = {'class': 'begin', 'display': False}
                shown_end = True
            elif end_date:
                t.league = {'class': 'ongoing', 'display': False}


def seasonized_url(season_id: Union[int, str]) -> str:
    args = request.view_args.copy()
    if season_id == rotation.current_season_num():
        args.pop('season_id', None)
        endpoint = cast(str, request.endpoint).replace('seasons.', '')
    else:
        args['season_id'] = season_id
        prefix = '' if cast(str, request.endpoint).startswith('seasons.') else 'seasons.'
        endpoint = '{prefix}{endpoint}'.format(prefix=prefix, endpoint=request.endpoint)
    try:
        return url_for(endpoint, **args)
    except BuildError:
        return url_for(request.endpoint)

def add_season_num(f: str) -> str:
    if not 'Penny Dreadful ' in f:
        return f
    code = f.replace('Penny Dreadful ', '')
    num = rotation.season_num(code)
    return f.replace(code, f'{code} (Season {num})')<|MERGE_RESOLUTION|>--- conflicted
+++ resolved
@@ -46,19 +46,15 @@
         self.cardhoarder_logo_url = url_for('static', filename='images/cardhoarder.png')
         self.mtgotraders_logo_url = url_for('static', filename='images/mtgotraders.png')
         self.is_person_page: Optional[bool] = None
-<<<<<<< HEAD
-        self.tournament_only: bool = False
         self._card_image_template: Optional[str] = None
         self._card_url_template: Optional[str] = None
 
-=======
         self.next_tournament_name = None
         self.next_tournament_time = None
         self.tournaments: List[Container] = []
         self.content_class = 'content-' + self.__class__.__name__.lower()
         self.page_size = request.cookies.get('page_size', 20)
         self.tournament_only = False
->>>>>>> 30f5bd44
 
     def season_id(self) -> int:
         return get_season_id()
@@ -172,15 +168,6 @@
         for c in getattr(self, 'cards', []):
             self.prepare_card(c)
 
-<<<<<<< HEAD
-=======
-    def prepare_card(self, c: Card) -> None:
-        if self.tournament_only:
-            c.url = url_for('.card_tournament', name=c.name)
-        else:
-            c.url = url_for('.card', name=c.name)
->>>>>>> 30f5bd44
-
     def url_for_image(self, name: str) -> str:
         if self._card_image_template is None:
             self._card_image_template = url_for('image', c='{cardname}')
