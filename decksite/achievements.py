import re
from typing import TYPE_CHECKING, Dict, List, Optional

from flask import url_for
from flask_babel import ngettext

import decksite
from decksite.data import query
from decksite.database import db
from magic import tournaments
from shared.container import Container
from shared.decorators import retry_after_calling

if TYPE_CHECKING:
    from decksite.data import person # pylint:disable=unused-import

LEADERBOARD_TOP_N = 5
LEADERBOARD_LIMIT = 12

def load_query(people_by_id: Dict[int, 'person.Person'], season_id: Optional[int]) -> str:
    # keys have been normalised earlier but could still be reserved words
    columns = ', '.join(f'SUM(`{a.key}`) as `{a.key}`' for a in Achievement.all_achievements if a.in_db)
    return """
        SELECT
            person_id AS id,
            {columns}
        FROM
            _achievements AS a
        WHERE
            person_id IN ({ids}) AND ({season_query})
        GROUP BY
            person_id
    """.format(columns=columns, ids=', '.join(str(k) for k in people_by_id.keys()), season_query=query.season_query(season_id))

def preaggregate_achievements() -> None:
    db().execute('DROP TABLE IF EXISTS _new_achievements')
    db().execute(preaggregate_query())
    db().execute('DROP TABLE IF EXISTS _old_achievements')
    db().execute('CREATE TABLE IF NOT EXISTS _achievements (_ INT)') # Prevent error in RENAME TABLE below if bootstrapping.
    db().execute('RENAME TABLE _achievements TO _old_achievements, _new_achievements TO _achievements')
    db().execute('DROP TABLE IF EXISTS _old_achievements')

def preaggregate_query() -> str:
    create_columns = ', '.join(f'`{a.key}` INT NOT NULL' for a in Achievement.all_achievements if a.in_db)
    select_columns = ', '.join(f'{a.sql} as `{a.key}`' for a in Achievement.all_achievements if a.in_db)
    return """
        CREATE TABLE IF NOT EXISTS _new_achievements (
            person_id INT NOT NULL,
            season_id INT NOT NULL,
            {cc},
            PRIMARY KEY (season_id, person_id),
            FOREIGN KEY (season_id) REFERENCES season (id) ON UPDATE CASCADE ON DELETE CASCADE,
            FOREIGN KEY (person_id) REFERENCES person (id) ON UPDATE CASCADE ON DELETE CASCADE
        ) CHARACTER SET utf8mb4 COLLATE utf8mb4_unicode_ci AS
        SELECT
            p.id AS person_id,
            season.id AS season_id,
            {sc}
        FROM
            person AS p
        LEFT JOIN
            deck AS d ON d.person_id = p.id
        LEFT JOIN
            deck_cache AS dc ON dc.deck_id = d.id
        {season_join}
        {competition_join}
        GROUP BY
            p.id,
            season.id
        HAVING
            season.id IS NOT NULL
    """.format(cc=create_columns, sc=select_columns, season_join=query.season_join(), competition_join=query.competition_join())

def displayed_achievements(p: 'person.Person') -> List[Dict[str, str]]:
    return [d for d in ({'title': a.title, 'detail': a.display(p)} for a in Achievement.all_achievements) if d['detail']]

# Abstract achievement classes

class Achievement:
    all_achievements: List['Achievement'] = []
    key: Optional[str] = None
    sql: Optional[str] = None
    in_db = True
    title = ''
    description_safe = ''
    def __init_subclass__(cls):
        if cls.key is not None:
            # in case anyone ever makes a poor sportsmanship achievement called DROP TABLE
            cls.key = re.sub('[^A-Za-z0-9_]+', '', cls.key)
            if cls.key in [c.key for c in cls.all_achievements]:
                print(f"Warning: Two achievements have the same normalised key {cls.key}. This won't do any permanent damage to the database but the results are almost certainly not as intended.")
            cls.all_achievements.append(cls())
    def display(self, p: 'person.Person') -> str:  # pylint: disable=no-self-use, unused-argument
        return ''
    # Note: load_summary must be overridden if in_db=False!
    @retry_after_calling(preaggregate_achievements)
    def load_summary(self, season_id: Optional[int] = None) -> Optional[str]:
        season_condition = query.season_query(season_id)
        sql = f"""SELECT SUM(`{self.key}`) AS num, COUNT(DISTINCT person_id) AS pnum FROM _achievements WHERE `{self.key}` > 0 AND {season_condition}"""
        for r in db().select(sql):
            res = Container(r)
            if res.num is None:
                return 'Not earned by any players.'
            times_text = ngettext(' once', f' %(num)d times', res.num) if res.num > res.pnum else ''
            players_text = ngettext('1 player', f'%(num)d players', res.pnum)
            return f'Earned{times_text} by {players_text}.'
        return None
    def percent(self, season_id: Optional[int] = None) -> float:
        season_condition = query.season_query(season_id)
        sql = f"""SELECT SUM(CASE WHEN {self.key} > 0 THEN 1 ELSE 0 END) AS pnum, COUNT(*) AS mnum FROM _achievements WHERE {season_condition}"""
        r = db().select(sql)[0]
        try:
            return int(r['pnum'] or 0) * 100.0 / int(r['mnum'])
        except ZeroDivisionError:
            return 0
    def leaderboard(self, season_id: Optional[int] = None):
        season_condition = query.season_query(season_id)
        result = []
        sql = f"""SELECT
                        p.mtgo_username AS name, p.id AS person_id, SUM({self.key}) AS num
                    FROM
                        person AS p
                    JOIN
                        _achievements
                    ON
                        p.id = _achievements.person_id
                    WHERE
                        {season_condition}
                    GROUP BY
                        p.id
                    HAVING
                        num >=
                            (   -- Work out the minimum score to make top N, counting ties
                                SELECT
                                    MIN(s)
                                FROM
                                    (
                                        SELECT
                                            SUM({self.key}) AS s
                                        FROM
                                            _achievements
                                        WHERE
                                            {season_condition}
                                        GROUP BY
                                            person_id
                                        HAVING
                                            s > 0
                                        ORDER BY
                                            s DESC
                                        LIMIT
                                            {LEADERBOARD_TOP_N}
                                    ) AS _
                            ) 
                    ORDER BY
                        num DESC
                    LIMIT {LEADERBOARD_LIMIT}"""
        for row in [Container(r) for r in db().select(sql)]:
            result.append({'person': row.name, 'points': row.num, 'url': url_for('person', person_id=row.person_id)})
        return result if len(result) > 0 else None
    def leaderboard_heading(self): # pylint: disable=no-self-use
        return ''

class CountedAchievement(Achievement):
    def display(self, p: 'person.Person') -> str:
        n = p.get('achievements', {}).get(self.key, 0)
        if n > 0:
            return self.localised_display(n)
        return ''
<<<<<<< HEAD
    def localised_display(self, n: int) -> str:
        """calls and returns ngettext"""
        raise NotImplementedError()
=======
    def leaderboard_heading(self):
        return self.plural
>>>>>>> 46d33e11

class BooleanAchievement(Achievement):
    season_text = ''
    @staticmethod
    def alltime_text(_: int) -> str:
        return ''
    def display(self, p: 'person.Person') -> str:
        n = p.get('achievements', {}).get(self.key, 0)
        if n > 0:
            if decksite.get_season_id() == 'all':
                return self.alltime_text(n)
            return self.season_text
        return ''
    # No point showing a leaderboard for these on single-season page because no-one can have more than 1
    def leaderboard(self, season_id: Optional[int] = None):
        if season_id == 'all':
            return super(BooleanAchievement, self).leaderboard(season_id=season_id)
        return None
    def leaderboard_heading(self):
        return 'seasons'

class TournamentOrganizer(Achievement):
    key = 'tournament_organizer'
    in_db = False
    title = 'Tournament Organizer'
    description_safe = 'Run a tournament for the Penny Dreadful community.'
    def __init__(self):
        self.hosts = [host for series in tournaments.all_series_info() for host in series['hosts']]
    def display(self, p: 'person.Person') -> str:
        if p.name in self.hosts:
            return 'Ran a tournament for the Penny Dreadful community'
        return ''
    def load_summary(self, season_id: Optional[int] = None) -> Optional[str]:
        # We can't give per-season stats for this because they don't exist
        clarification = ' (all-time)' if season_id != 'all' else ''
        return f'Earned by {len(self.hosts)} players{clarification}.'
    def percent(self, season_id: Optional[int] = None) -> float: # pylint: disable=unused-argument
        sql = f"""SELECT COUNT(*) AS mnum FROM _achievements"""
        r = db().select(sql)[0]
        return len(self.hosts) * 100.0 / int(r['mnum'])
    def leaderboard(self, season_id: Optional[int] = None):
        return None

class TournamentPlayer(CountedAchievement):
    key = 'tournament_entries'
    title = 'Tournament Player'
    @property
    def description_safe(self):
        return 'Play in an official Penny Dreadful tournament on <a href="https://gatherling.com/">gatherling.com</a>'
    sql = "COUNT(DISTINCT CASE WHEN ct.name = 'Gatherling' THEN d.id ELSE NULL END)"
    def localised_display(self, n):
        return ngettext('1 tournament entered', '%(num)d tournaments entered', n)

class TournamentWinner(CountedAchievement):
    key = 'tournament_wins'
    title = 'Tournament Winner'
    description_safe = 'Win a tournament.'
    sql = "COUNT(DISTINCT CASE WHEN d.finish = 1 AND ct.name = 'Gatherling' THEN d.id ELSE NULL END)"
    def localised_display(self, n):
        return ngettext('1 victory', '%(num)d victories', n)

class LeaguePlayer(CountedAchievement):
    key = 'league_entries'
    title = 'League Player'
    @property
    def description_safe(self):
        return f'Play in the <a href="{url_for("signup")}">league</a>.'
    sql = "COUNT(DISTINCT CASE WHEN ct.name = 'League' THEN d.id ELSE NULL END)"
    def localised_display(self, n):
        return ngettext('1 league entry', '%(num)d league entries', n)

class PerfectRun(CountedAchievement):
    key = 'perfect_runs'
    title = 'Perfect League Run'
    description_safe = 'Complete a 5–0 run in the league.'
    sql = "SUM(CASE WHEN ct.name = 'League' AND dc.wins >= 5 AND dc.losses = 0 THEN 1 ELSE 0 END)"
    def localised_display(self, n):
        return ngettext('1 perfect run', '%(num)d perfect runs', n)

class FlawlessRun(CountedAchievement):
    key = 'flawless_runs'
    title = 'Flawless League Run'
    description_safe = 'Complete a 5–0 run in the league without losing a game.'
    def localised_display(self, n):
        return ngettext('1 flawless run', '%(num)d flawless runs', n)
    @property
    def sql(self):
        return """SUM(CASE WHEN ct.name = 'League' AND d.id IN
                    (
                        SELECT
                            d.id
                        FROM
                            deck as d
                        INNER JOIN
                            deck_match as dm
                        ON
                            dm.deck_id = d.id
                        INNER JOIN
                            deck_match as odm
                        ON
                            dm.match_id = odm.match_id and odm.deck_id <> d.id
                        WHERE
                            d.competition_id IN ({competition_ids_by_type_select})
                        GROUP BY
                            d.id
                        HAVING
                            SUM(dm.games) = 10 and sum(odm.games) = 0
                    )
                THEN 1 ELSE 0 END)""".format(competition_ids_by_type_select=query.competition_ids_by_type_select('League'))


class PerfectRunCrusher(CountedAchievement):
    key = 'perfect_run_crushes'
    title = 'Perfect Run Crusher'
    description_safe = "Beat a player that's 4–0 in the league."
    def localised_display(self, n):
        return ngettext('1 dream in tatters', '%(num)d dreams in tatters', n)
    @property
    def sql(self):
        return """SUM(CASE WHEN d.id IN
                    (
                        SELECT
                            -- MAX here is just to fool MySQL to give us the id of the deck that crushed the perfect run from an aggregate function. There is only one value to MAX.
                            MAX(CASE WHEN dm.games < odm.games AND dm.match_id IN (SELECT MAX(match_id) FROM deck_match WHERE deck_id = d.id) THEN odm.deck_id ELSE NULL END) AS deck_id
                        FROM
                            deck AS d
                        INNER JOIN
                            deck_match AS dm
                        ON
                            dm.deck_id = d.id
                        INNER JOIN
                            deck_match AS odm
                        ON
                            dm.match_id = odm.match_id AND odm.deck_id <> d.id
                        WHERE
                            d.competition_id IN ({competition_ids_by_type_select})
                        GROUP BY
                            d.id
                        HAVING
                            SUM(CASE WHEN dm.games > odm.games THEN 1 ELSE 0 END) >=4
                        AND
                            SUM(CASE WHEN dm.games < odm.games THEN 1 ELSE 0 END) = 1
                        AND
                            SUM(CASE WHEN dm.games < odm.games AND dm.match_id IN (SELECT MAX(match_id) FROM deck_match WHERE deck_id = d.id) THEN 1 ELSE 0 END) = 1
                    )
                THEN 1 ELSE 0 END)""".format(competition_ids_by_type_select=query.competition_ids_by_type_select('League'))

class Pioneer(CountedAchievement):
    key = 'pioneer'
    title = 'Pioneer'
    description_safe = 'Have one of your decks recognised as the first of a new archetype.'
    def localised_display(self, n):
        return ngettext('1 archetype pioneered', '%(num)d archetypes pioneered', n)
    sql = """SUM(CASE WHEN d.id in
                (
                    SELECT
                        d.id
                    FROM
                        deck AS d
                    LEFT JOIN
                        deck AS d2 ON d.archetype_id = d2.archetype_id AND d.created_date > d2.created_date
                    LEFT JOIN
                        archetype as a ON d.archetype_id = a.id
                    WHERE
                        d2.created_date IS NULL and d.archetype_id IS NOT NULL
                )
            THEN 1 ELSE 0 END)"""

class Specialist(BooleanAchievement):
    key = 'specialist'
    title = 'Specialist'
    season_text = 'Reached the elimination rounds of a tournament playing the same archetypes three times this season'
    @staticmethod
    def alltime_text(n):
        what = ngettext('1 season', '%(num)d different seasons', n)
        return f'Reached the elimination rounds of a tournament playing the same archetype three times in {what}'
    description_safe = 'Reach the elimination rounds of a tournament playing the same archetype three times in a single season.'
    sql = """CASE WHEN EXISTS
                (
                    SELECT
                        p.id
                    FROM
                        (
                            SELECT p.id AS inner_pid, season.id AS inner_seasonid, COUNT(d.id) AS archcount
                            FROM
                                person AS p
                            LEFT JOIN
                                deck AS d
                            ON
                                d.person_id = p.id
                            {season_join}
                            {competition_join}
                            WHERE
                                d.finish <= c.top_n AND ct.name = 'Gatherling'
                            GROUP BY
                                p.id,
                                season.id,
                                d.archetype_id
                            HAVING archcount >= 3
                        ) AS spec_archs
                    WHERE
                        p.id = inner_pid AND season.id = inner_seasonid
                )
            THEN True ELSE False END""".format(season_join=query.season_join(), competition_join=query.competition_join())

class Generalist(BooleanAchievement):
    key = 'generalist'
    title = 'Generalist'
    season_text = 'Reached the elimination rounds of a tournament playing three different archetypes this season'
    @staticmethod
    def alltime_text(n):
        what = ngettext('1 season', '%(num)d different seasons', n)
        return f'Reached the elimination rounds of a tournament playing three different archetypes in {what}'
    description_safe = 'Reach the elimination rounds of a tournament playing three different archetypes in a single season.'
    sql = "CASE WHEN COUNT(DISTINCT CASE WHEN d.finish <= c.top_n AND ct.name = 'Gatherling' THEN d.archetype_id ELSE NULL END) >= 3 THEN True ELSE False END"

class Completionist(BooleanAchievement):
    key = 'completionist'
    title = 'Completionist'
    season_text = 'Never retired a league run this season'
    @staticmethod
    def alltime_text(n):
        what = ngettext('1 season', '%(num)d different seasons', n)
        return f'Played in {what} without retiring a league run'
    description_safe = 'Play the whole season without retiring an unfinished league run.'
    sql = 'CASE WHEN COUNT(CASE WHEN d.retired = 1 THEN 1 ELSE NULL END) = 0 THEN True ELSE False END'<|MERGE_RESOLUTION|>--- conflicted
+++ resolved
@@ -166,14 +166,11 @@
         if n > 0:
             return self.localised_display(n)
         return ''
-<<<<<<< HEAD
+    def leaderboard_heading(self):
+        return self.plural
     def localised_display(self, n: int) -> str:
         """calls and returns ngettext"""
         raise NotImplementedError()
-=======
-    def leaderboard_heading(self):
-        return self.plural
->>>>>>> 46d33e11
 
 class BooleanAchievement(Achievement):
     season_text = ''
