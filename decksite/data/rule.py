from typing import List

from decksite.data import deck
from decksite.database import db
from magic.models import Deck
from shared.container import Container


def num_classified_decks() -> int:
    sql = 'SELECT COUNT(DISTINCT(deck_id)) AS c FROM ({apply_rules_query}) AS applied_rules'.format(apply_rules_query=apply_rules_query())
    return db().value(sql)

def mistagged_decks() -> List[Deck]:
    sql = """
            SELECT
                deck_id,
                rule_archetype.name AS rule_archetype_name,
                tagged_archetype.name AS tagged_archetype_name
            FROM
                ({apply_rules_query}) AS applied_rules
            INNER JOIN
                deck
            ON
                applied_rules.deck_id = deck.id
            INNER JOIN
                archetype AS rule_archetype
            ON
                rule_archetype.id = applied_rules.archetype_id
            INNER JOIN
                archetype AS tagged_archetype
            ON
                tagged_archetype.id = deck.archetype_id
            WHERE
                rule_archetype.id != tagged_archetype.id
            """.format(apply_rules_query=apply_rules_query())
    deck_ids: List[str] = []
    rule_archetypes = {}
    for r in (Container(row) for row in db().select(sql)):
        deck_ids.append(str(r.deck_id))
        rule_archetypes[r.deck_id] = r.rule_archetype_name
    if len(deck_ids) == 0:
        return []
    ids_list = ', '.join(deck_ids)
    result = deck.load_decks(where=f'd.id IN ({ids_list})')
    for d in result:
        d.rule_archetype_name = rule_archetypes[d.id]
    return result

def doubled_decks() -> List[Deck]:
    sql = """
            SELECT
                deck_id,
                GROUP_CONCAT(archetype_name) AS concat_archetypes
            FROM
                ({apply_rules_query}) AS applied_rules
            GROUP BY
                deck_id
            HAVING
                COUNT(DISTINCT archetype_id) > 1
            """.format(apply_rules_query=apply_rules_query())
    deck_ids: List[str] = []
    concat_archetypes = {}
    for r in (Container(row) for row in db().select(sql)):
        deck_ids.append(str(r.deck_id))
        concat_archetypes[r.deck_id] = r.concat_archetypes
    if len(deck_ids) == 0:
        return []
    ids_list = ', '.join(deck_ids)
    result = deck.load_decks(where=f'd.id IN ({ids_list})')
    for d in result:
        d.concat_archetypes = concat_archetypes[d.id]
    return result

def load_all_rules() -> List[Container]:
    result = []
    result_by_id = {}
    sql = """
        SELECT
            rule_id AS id,
            archetype_id,
            archetype_name,
            COUNT(DISTINCT deck_id) as num_decks
        FROM
            ({apply_rules_query}) AS applied_rules
        GROUP BY
            rule_id
        """.format(apply_rules_query=apply_rules_query(include_all_rules=True))
    for r in (Container(row) for row in db().select(sql)):
        result.append(r)
        result_by_id[r.id] = r
        r.included_cards = []
        r.excluded_cards = []
    sql = 'SELECT rule_id, card, include FROM rule_card'
    for r in (Container(row) for row in db().select(sql)):
        if r.include:
            result_by_id[r.rule_id].included_cards.append(r.card)
        else:
            result_by_id[r.rule_id].excluded_cards.append(r.card)
    return result

def add_rule(archetype_id: int) -> None:
    sql = 'INSERT INTO rule (archetype_id) VALUES (%s)'
    db().insert(sql, [archetype_id])

def update_cards(rule_id: int, inc: str, exc: str) -> None:
    db().begin('update_rule_cards')
    sql = 'DELETE FROM rule_card WHERE rule_id = %s'
    db().execute(sql, [rule_id])
    for card in inc:
        sql = 'INSERT INTO rule_card (rule_id, card, include) VALUES (%s, %s, TRUE)'
        db().execute(sql, [rule_id, card])
    for card in exc:
        sql = 'INSERT INTO rule_card (rule_id, card, include) VALUES (%s, %s, FALSE)'
        db().execute(sql, [rule_id, card])
    db().commit('update_rule_cards')

# Currently we do this query several times in a row, but at least with a small number of rules it's cheap enough not to matter
<<<<<<< HEAD
def apply_rules_query(deck_query: str = '1 = 1') -> str:
=======
def apply_rules_query(deck_query: str = '1 = 1', include_all_rules=False):
    join_type = 'RIGHT' if include_all_rules else 'INNER'
>>>>>>> 876a794a
    return f"""
        WITH rule_card_count AS
        (
            SELECT
                rule.id, COUNT(card) AS card_count
            FROM
                rule
            JOIN
                rule_card
            ON
                rule.id = rule_card.rule_id
            WHERE
                rule_card.include = TRUE
            GROUP BY
                rule.id
        ),
        candidates AS
        (
            SELECT
                deck.id AS deck_id,
                COUNT(DISTINCT deck_card.card) AS included_count,
                MAX(rule_card_count.card_count) AS required_count,-- fake MAX due to aggregate function
                rule.id AS rule_id
            FROM
                deck
            JOIN
                deck_card
            ON
                deck.id = deck_card.deck_id
            JOIN
                (
                    SELECT
                        *
                    FROM
                        rule_card
                    WHERE
                        include = TRUE
                ) AS inclusions
            ON
                deck_card.card = inclusions.card
            JOIN
                rule
            ON
                rule.id = inclusions.rule_id
            JOIN
                rule_card_count
            ON
                rule.id = rule_card_count.id
            WHERE
                deck_card.sideboard = FALSE AND {deck_query}
            GROUP BY
                deck.id, rule.id
            HAVING
                included_count = required_count
        )
        SELECT
            candidates.deck_id,
            rule.id AS rule_id,
            suggested_archetype.id AS archetype_id,
            suggested_archetype.name AS archetype_name
        FROM
            candidates
        {join_type} JOIN
            rule
        ON
            candidates.rule_id = rule.id
        JOIN
            archetype AS suggested_archetype
        ON
            rule.archetype_id = suggested_archetype.id
        LEFT JOIN
            (
                SELECT
                    *
                FROM
                    rule_card
                WHERE
                    include = FALSE
            ) AS exclusions
        ON
            candidates.rule_id = exclusions.rule_id
        LEFT JOIN
            deck_card
        ON
            candidates.deck_id = deck_card.deck_id AND exclusions.card = deck_card.card
        GROUP BY
            candidates.deck_id, candidates.rule_id
        HAVING
            COUNT(deck_card.card) = 0
    """<|MERGE_RESOLUTION|>--- conflicted
+++ resolved
@@ -115,12 +115,8 @@
     db().commit('update_rule_cards')
 
 # Currently we do this query several times in a row, but at least with a small number of rules it's cheap enough not to matter
-<<<<<<< HEAD
-def apply_rules_query(deck_query: str = '1 = 1') -> str:
-=======
-def apply_rules_query(deck_query: str = '1 = 1', include_all_rules=False):
+def apply_rules_query(deck_query: str = '1 = 1', include_all_rules: bool = False) -> str:
     join_type = 'RIGHT' if include_all_rules else 'INNER'
->>>>>>> 876a794a
     return f"""
         WITH rule_card_count AS
         (
