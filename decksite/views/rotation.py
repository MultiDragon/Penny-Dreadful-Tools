import datetime
from typing import List, Optional

from decksite.data import card
from decksite.view import View
from magic import rotation
from magic.models import Card
from shared import configuration, dtutil


# pylint: disable=no-self-use,too-many-instance-attributes
class Rotation(View):
    def __init__(self, interestingness: Optional[str] = None, query: Optional[str] = '') -> None:
        super().__init__()
        until_full_rotation = rotation.next_rotation() - dtutil.now()
        until_supplemental_rotation = rotation.next_supplemental() - dtutil.now()
        in_rotation = configuration.get_bool('always_show_rotation')
        if until_full_rotation < datetime.timedelta(7):
            in_rotation = True
            self.rotation_msg = 'Full rotation is in progress, ends ' + dtutil.display_date(rotation.next_rotation(), 2)
        elif until_supplemental_rotation < datetime.timedelta(7):
            in_rotation = True
            self.rotation_msg = 'Supplemental rotation is in progress, ends ' + dtutil.display_date(rotation.next_supplemental(), 2)
        elif until_full_rotation < until_supplemental_rotation:
            self.rotation_msg = 'Full rotation is ' + dtutil.display_date(rotation.next_rotation(), 2)
        else:
            self.rotation_msg = 'Supplemental rotation is ' + dtutil.display_date(rotation.next_supplemental(), 2)
        if in_rotation:
<<<<<<< HEAD
            self.in_rotation = in_rotation
            self.read_rotation_files()
=======
            self.runs, self.runs_percent, self.cards = rotation.read_rotation_files()
            # Now add interestingness to the cards, which only decksite knows not magic.rotation.
            playability = card.playability()
            for c in self.cards: # type: Card
                c.interestingness = rotation.interesting(playability, c)
>>>>>>> 6497f05b
        self.show_interesting = True
        if interestingness:
            self.cards = [c for c in self.cards if c.get('interestingness') == interestingness]
        self.num_cards = len(self.cards)
        self.query = query

    def page_title(self) -> str:
        return 'Rotation'<|MERGE_RESOLUTION|>--- conflicted
+++ resolved
@@ -1,5 +1,5 @@
 import datetime
-from typing import List, Optional
+from typing import Optional
 
 from decksite.data import card
 from decksite.view import View
@@ -26,16 +26,13 @@
         else:
             self.rotation_msg = 'Supplemental rotation is ' + dtutil.display_date(rotation.next_supplemental(), 2)
         if in_rotation:
-<<<<<<< HEAD
             self.in_rotation = in_rotation
-            self.read_rotation_files()
-=======
             self.runs, self.runs_percent, self.cards = rotation.read_rotation_files()
             # Now add interestingness to the cards, which only decksite knows not magic.rotation.
             playability = card.playability()
-            for c in self.cards: # type: Card
+            c: Card
+            for c in self.cards:
                 c.interestingness = rotation.interesting(playability, c)
->>>>>>> 6497f05b
         self.show_interesting = True
         if interestingness:
             self.cards = [c for c in self.cards if c.get('interestingness') == interestingness]
