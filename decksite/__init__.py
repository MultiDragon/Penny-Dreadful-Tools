--- conflicted
+++ resolved
@@ -35,11 +35,6 @@
     current_template = (request.endpoint or '').replace('seasons.', '')
     archetypes_badge = {'url': url_for('edit_archetypes'), 'text': '', 'badge_class': 'edit_archetypes'}
     resources_submenu: List[Dict[str, str]] = []
-<<<<<<< HEAD
-    if (rotation.next_rotation() - dtutil.now()) < datetime.timedelta(7):
-        resources_submenu += [{'name': gettext('Rotation Tracking'), 'endpoint': 'rotation'}]
-=======
->>>>>>> 82351ac5
     resources_submenu += [
         {'name': gettext('Rotation Changes'), 'endpoint': 'rotation_changes'},
         {'name': gettext('Deck Check'), 'endpoint': 'deck_check'},
