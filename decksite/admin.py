--- conflicted
+++ resolved
@@ -10,15 +10,10 @@
 from decksite.data import match as ms
 from decksite.data import news as ns
 from decksite.data import person as ps
-<<<<<<< HEAD
 from decksite.data import rule as rs
-from decksite.views import (Admin, EditArchetypes, EditMatches, EditNews,
-                            EditRules, PlayerNotes, Prizes, RotationChecklist,
-=======
 from decksite.views import (Admin, EditAliases, EditArchetypes, EditMatches,
-                            EditNews, PlayerNotes, Prizes, RotationChecklist,
->>>>>>> a58ee027
-                            Unlink)
+                            EditNews, EditRules, PlayerNotes, Prizes,
+                            RotationChecklist, Unlink)
 from magic.models import Deck
 from shared import dtutil, redis
 from shared.container import Container
